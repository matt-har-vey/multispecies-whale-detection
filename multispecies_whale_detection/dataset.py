--- conflicted
+++ resolved
@@ -351,11 +351,8 @@
     return dataset
 
   filenames = tf.io.gfile.glob(tfrecord_filepattern)
-<<<<<<< HEAD
   if not filenames:
     raise Exception('glob pattern did not match any files')
-=======
->>>>>>> a60bc073
   dataset = tf.data.Dataset.from_tensor_slices(filenames)
   dataset = dataset.interleave(
       shard_fn,
