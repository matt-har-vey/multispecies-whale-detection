--- conflicted
+++ resolved
@@ -21,11 +21,7 @@
 
 
 def amplitude_ratio_to_db(x):
-<<<<<<< HEAD
-  return 20.0 * tf.math.log(x) / tf.math.log(10)
-=======
   return 20.0 * tf.math.log(x) / tf.math.log(10.0)
->>>>>>> 6763dce3
 
 
 def power_ratio_to_db(x):
